--- conflicted
+++ resolved
@@ -1,12 +1,5 @@
 use std::path::Path;
-<<<<<<< HEAD
-use std::sync::Arc;
-use tokio::sync::{
-  Mutex,
-};
-=======
 use std::sync::atomic::AtomicI32;
->>>>>>> 49ece454
 
 use eyre::WrapErr;
 use speech_dispatcher::Connection as SPDConnection;
@@ -26,11 +19,7 @@
     pub dbus: DBusProxy<'static>,
     pub speaker: SPDConnection,
     pub config: ApplicationConfig,
-<<<<<<< HEAD
-    pub last_caret_pos: Arc<Mutex<i32>>,
-=======
-pub previous_caret_position: AtomicI32,
->>>>>>> 49ece454
+    pub previous_caret_position: AtomicI32,
 }
 
 impl ScreenReaderState {
@@ -56,21 +45,13 @@
         let config = ApplicationConfig::new(config_full_path.canonicalize()?.to_str().unwrap())
             .wrap_err("unable to load configuration file")?;
         tracing::debug!("configuration loaded successfully");
-<<<<<<< HEAD
-        let last_caret_pos = Arc::new(Mutex::new(0));
-=======
         let previous_caret_position=AtomicI32::new(0);
->>>>>>> 49ece454
         Ok(Self {
             atspi,
             dbus,
             speaker,
             config,
-<<<<<<< HEAD
-            last_caret_pos
-=======
-previous_caret_position,
->>>>>>> 49ece454
+            previous_caret_position,
         })
     }
 
