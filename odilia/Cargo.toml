[package]
name = "odilia"
version = "0.0.1"
authors = ["Michael Connor Buchan <mikey@blindcomputing.org>", "Tait Hoyem <tait@tait.tech>", "Alberto Tirla <albertotirla@gmail.com>"]
description = "Building a better screen reader for the Linux desktop, one step at a time."
license = "gpl-3" # Not gpl-3-or-later
readme = "README.md"
repository = "https://github.com/odilia-app/odilia"
homepage = "https://odilia.app"
keywords = ["screen-reader", "accessibility", "a11y", "tts", "linux"]
categories = ["accessibility"]
edition = "2021"
publish = false

[package.metadata.release]
# The root crate should be released
release = true
# Update the CHANGELOG
pre-release-replacements = [
  {file="CHANGELOG.md", search="Unreleased", replace="{{version}}"},
  {file="CHANGELOG.md", search="\\.\\.\\.HEAD", replace="...{{tag_name}}", exactly=1},
  {file="CHANGELOG.md", search="ReleaseDate", replace="{{date}}"},
  {file="CHANGELOG.md", search="<!-- next-header -->", replace="<!-- next-header -->\n\n## [Unreleased] - ReleaseDate", exactly=1},
  {file="CHANGELOG.md", search="<!-- next-url -->", replace="<!-- next-url -->\n[Unreleased]: https://github.com/odilia-app/odilia/compare/{{tag_name}}...HEAD", exactly=1},
]

[dependencies]
async-recursion = "^1.0.0"
atspi = { path = "../atspi", default-features = false, features = ["tokio"] }
clap = { version = "^3.1.8", features = ["derive", "wrap_help"] }
color-eyre = "^0.6.1"
circular-queue = "^0.2.6"
evmap = "10.0.2"
eyre = "^0.6.8"
futures = { version = "^0.3.21", default-features = false }
odilia-common = { path = "../common" }
odilia-input = { path = "../input" }
odilia-tts = { path = "../tts" }
pin-utils = "^0.1.0"
speech-dispatcher = "^0.13.1"
tokio = { version = "^1.20.0", default-features = false, features = ["sync", "macros", "rt"] }
tracing = "^0.1.32"
tracing-error = "^0.2.0"
tracing-log = "^0.1.2"
tracing-subscriber = { version = "0.3.10", features = ["env-filter", "parking_lot"] }
tracing-tree = "^0.2.0"
xdg = "2.4.1"
<<<<<<< HEAD
zbus = { version = "^2.3.2", default-features = false, features = ["tokio"] }
rustc-hash = "1.1.0"
=======
zbus = { version = "^3.0.0", default-features = false, features = ["tokio"] }
>>>>>>> 24c85377

[features]

#[build-dependencies]
#clap = { version = "3.1.8", features = ["derive"] }
#clap_complete = "3.1.1"<|MERGE_RESOLUTION|>--- conflicted
+++ resolved
@@ -45,12 +45,9 @@
 tracing-subscriber = { version = "0.3.10", features = ["env-filter", "parking_lot"] }
 tracing-tree = "^0.2.0"
 xdg = "2.4.1"
-<<<<<<< HEAD
-zbus = { version = "^2.3.2", default-features = false, features = ["tokio"] }
 rustc-hash = "1.1.0"
-=======
 zbus = { version = "^3.0.0", default-features = false, features = ["tokio"] }
->>>>>>> 24c85377
+serde_json = "1.0.0"
 
 [features]
 
